--- conflicted
+++ resolved
@@ -68,14 +68,7 @@
       configMap:
         name: rabbitmq-config
         items:
-<<<<<<< HEAD
-          - key: rabbitmq-conf
-            path: rabbitmq.conf
-          - key: enabled-plugins
-            path: enabled_plugins
-=======
         - key: rabbitmq-conf
           path: rabbitmq.conf
         - key: enabled-plugins
-          path: enabled_plugins
->>>>>>> f0d02d65
+          path: enabled_plugins